--- conflicted
+++ resolved
@@ -1,16 +1,9 @@
 "use client";
 
-<<<<<<< HEAD
 import { useRouter } from "next/navigation";
-import { ChatList } from "./chat-list";
 import { Prompt } from "./prompt";
 import { useChat, type Message } from "ai-connector";
-=======
-import { type Message } from "@prisma/client";
-import { useChat, type Message as AIMessage } from "ai-connector";
 import { ChatList } from "./chat-list";
-import { Prompt } from "./prompt";
->>>>>>> 2f212bfe
 
 export interface ChatProps {
   // create?: (input: string) => Chat | undefined;
@@ -23,7 +16,6 @@
   // create,
   initialMessages,
 }: ChatProps) {
-<<<<<<< HEAD
   const router = useRouter();
 
   const { isLoading, messages, reload, append } = useChat({
@@ -32,17 +24,11 @@
     // onCreate: (id: string) => {
     //   router.push(`/chat/${id}`);
     // },
-=======
-  const { isLoading, messages, reload, append } = useChat({
-    id,
-    initialMessages: initialMessages as AIMessage[],
->>>>>>> 2f212bfe
   });
 
   return (
     <main className="transition-width relative min-h-full w-full flex-1 overflow-y-auto flex flex-col">
       <div className="flex-1">
-<<<<<<< HEAD
         <ChatList messages={messages} />
       </div>
       <div className="sticky light-gradient dark:bg-gradient-to-b dark:from-zinc-900 dark:to-zinc-950 bottom-0 left-0 w-full border-t bg-white dark:bg-black md:border-t-0 py-4 md:border-transparent md:!bg-transparent md:dark:border-transparent pr-0 lg:pr-[260px] flex dark:border-transparent items-center justify-center">
@@ -53,18 +39,6 @@
               role: "user",
             });
           }}
-=======
-        <ChatList messages={messages as Message[]} />
-      </div>
-      <div className="sticky light-gradient dark:bg-gradient-to-b dark:from-zinc-900 dark:to-zinc-950 bottom-0 left-0 w-full border-t bg-white dark:bg-black md:border-t-0 py-4 md:border-transparent md:!bg-transparent md:dark:border-transparent pr-0 lg:pr-[260px] flex dark:border-transparent items-center justify-center">
-        <Prompt
-          onSubmit={(v) =>
-            append({
-              role: "user",
-              content: v,
-            })
-          }
->>>>>>> 2f212bfe
           onRefresh={messages.length ? reload : undefined}
           isLoading={isLoading}
         />
